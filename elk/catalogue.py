--- conflicted
+++ resolved
@@ -52,7 +52,7 @@
         self.total_mass = total_mass
         self.fmin = fmin
 
-    def waveform(self, p, time_range, distance=1.0, coa_phase=0, t0=0):
+    def waveform(self, p, time_range, distance=1.0, coa_phase=0, t0=0, f_ref=100):
         """
         Generate a single waveform from the catalogue.
         """
@@ -73,20 +73,19 @@
                                  distance=distance,
                                  delta_t=delta_t/1e4,
                                  coa_phase=coa_phase,
+                                 f_ref=f_ref,
                                  f_lower=self.fmin)
 
         hp = Timeseries(hp)
         hx = Timeseries(hx)
-
+        
         # Recenter the waveforms on the maximum strain
-        hp.times -= hp.times[np.argmax(np.abs(hp.data))]
-        hx.times -= hx.times[np.argmax(np.abs(hx.data))]
-<<<<<<< HEAD
-=======
-
+        hp.times -= hp.times[np.argmax(np.abs(hp.data - 1j * hx.data))]
+        hx.times -= hx.times[np.argmax(np.abs(hp.data - 1j * hx.data))]
+
+        # Recenter the waveforms now to some arbitrary time 
         hp.times -= t0
         hx.times -= t0
->>>>>>> 5f5509de
 
         tix = (time_range[0] < hp.times*1e4) & (hp.times*1e4 < time_range[1])
 
@@ -325,7 +324,7 @@
         return np.min(freqs)
 
     def create_training_data(self, total_mass, fmin=30, ma=None,
-                             sample_rate=4096, distance=1, tmax=0.005):
+                             sample_rate=4096, distance=1, tmax=0.005, tmin=-0.010):
         """
         Produce an array of data suitable for use as training data
         using the waveforms in this catalogue.
@@ -365,10 +364,13 @@
                     .format(waveform.tag))
                 continue
 
+            hp.times -= hp.times[np.argmax(hp.times)]
             ixs = hp.times < tmax
 
             export = np.ones((len(hp.data[ixs][::skip]), 10))
 
+            
+            
             export[:, 0] = hp.times[ixs][::skip]
             export[:, 1] = waveform.mass_ratio
             export[:, [2, 3, 4, 5, 6, 7]] *= waveform.spins
