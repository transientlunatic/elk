"""
This module contains code for wrapping lalsuite functionality
in a more pythonic manner to allow the creation of waveforms.
"""

<<<<<<< HEAD
import pycbc.types.timeseries
=======
import pycbc
>>>>>>> a00b68a8
from pycbc.waveform import get_td_waveform
# import lal
# import lalsimulation as lalsim
import numpy as np
from .exceptions import LalsuiteError
from scipy.interpolate import interp1d
from scipy.integrate import simps
from scipy.optimize import minimize


def inner_product(x, y, sample_f, asd="LIGODesign",
                  fmin=30, phase=0, nfft=512):
    """
    Calculate the inner product of two timeseries.


    Parameters
    ----------
    x, y : np.ndarray
       The two timeseries to calculate the inner product for.
    psd : np.ndarray or str or None
       The ASD to use to calculate the match.
       Defaults to "LIGODesign" which is the LIGO design sensitivity.
    fmin : float
       The minimum frequency to be used to calculate the match.
    phase : float
       The phase shift, in radians, to apply to the second time series.

    """
    if asd == "LIGODesign":
        asd = np.loadtxt("fig1_aligo_sensitivity.txt")
    freqs = np.linspace(0, sample_f/2, int(nfft/2)+1)
    x_f = np.fft.rfft(np.hamming(len(x))*x, n=nfft)
    y_f = np.fft.rfft(np.hamming(len(y))*y, n=nfft) * np.exp(1j * phase)
    asd_interp = interp1d(asd[:, 0], asd[:, -2])
    integrand = ((x_f[freqs > fmin]) * np.conj(y_f[freqs > fmin]))
    integrand /= asd_interp(freqs[freqs > fmin])**2
    integral = simps(integrand, x=freqs[freqs > 30])
    return 4*np.real(integral)


def components_from_total(total_mass, mass_ratio):
    """
    Calculate the component black hole masses from the total mass
    of the system and the mass ratio.
    """
    m1 = total_mass / (mass_ratio + 1)
    m2 = total_mass - m1

    return m1, m2


class FrequencySeries(object):
    """
    A class to represent a frequency series (spectrum)
    """
    pass


class Timeseries(object):
    """
    A class to represent a timeseries from LALSuite in a more
    Python-friendly manner.
    """

    def __init__(self, data, times=None):
        """
        Create a Timeseries from a LALSuite timeseries or from data and times.
        """

        if isinstance(data, pycbc.types.timeseries.TimeSeries):
            # This looks like a LALSuite timeseries
            self.dt = np.diff(data.sample_times)[0]
            self.times = np.array(data.sample_times)
            self.data = np.array(data.data)
        elif isinstance(times, np.ndarray):
            # This looks like separate times and data
            self.times = np.array(times)
            self.data = np.array(data)
            self.dt = np.diff(self.times)[0]
        self.df = 1./self.dt

    def pycbc(self):
        """
        Return the timeseries as a pycbc timeseries.
        """
        return pycbc.types.TimeSeries(self.data, self.dt)  
        
    def apply_phase_offset(self,
                           phase,
                           nfft=512,
                           window=np.hamming):
        """
        Generate the timeseries of this waveform with a defined phase offset.

        Parameters
        ----------
        phase : float
           The phase offset, in radians, to be introduced into the waveform.
        nfft : int
           The length of the fourier transform. Defaults to 512, and should
           be a power of 2 for speed.
        window : numpy window function
           The windowing function to use for the FFT.

        Returns
        -------
        Shifted timeseries : `numpy.ndarray`
           The phase-shifted timeseries.
        """

        def pow2(x):
            """Find the next power of 2"""
            return 1 if x == 0 else 2**(int(x) - 1).bit_length()

        y = self.data

        nfft = pow2(len(y)+np.abs(phase))
        ik = np.array([2j*np.pi*k for k in range(0, nfft)]) / nfft
        y_f = np.fft.fft(window(len(y))*y, n=nfft) * np.exp(- ik * phase)

        return np.real(np.fft.ifft(y_f, len(y)))


class Waveform(object):
    pass


class NRWaveform(Waveform):
    """
    This class represents a waveform object, and can produce
    either the time-domain or the frequency-domain
    representation of the waveform.
    """

    def __init__(self, data_file, parameters):
        """
        Create the waveform object.

        Parameters
        ----------
        data_file : str
           The filepath to the datafile containing this waveform.
        parameters : dict
           A dictionary of this waveform's parameters.

        """

        self.data_file = data_file

        for key, value in parameters.items():
            setattr(self, key, value)

        self.spins = [self.spin_1x, self.spin_1y, self.spin_1z,
                      self.spin_2x, self.spin_2y, self.spin_2z]

    def __repr__(self):
        return "<NR Waveform {} at q={}>".format(self.tag, self.mass_ratio)

    def minimum_frequency(self, total_mass):

        return self.Mflower / total_mass

    def _match(self, x, y, sample_f=1024, fmin=30, phase=0):
        top = inner_product(x, y, sample_f, phase=phase)
        bottom = np.sqrt(inner_product(x, x, sample_f)
                         * inner_product(y, y, sample_f))
        return np.abs(top / bottom)

    def optim_match(self, x, y, sample_f, fmin=30):
        """
        Calculate the optimal match, maximised over the phase shift of the
        two waveforms.
        """
        def neg_match(phase, x, y, sample_f, fmin):
            # Return the neagtive of the match which we can minimise.
            return - self._match(x, y, sample_f, fmin, phase)

        phase_op = minimize(neg_match, x0=0, args=(x, y, sample_f, fmin))

        return -phase_op['fun'], phase_op['x']

    def timeseries(self,
                   total_mass,
                   sample_rate=4096,
                   f_low=None,
                   distance=1,
                   coa_phase=0,
                   ma=None,
                   f_ref=None,
                   t_align=True):
        """
        Generate the timeseries representation of this waveform.
        """

        if not f_low:
            f_low = self.minimum_frequency(total_mass)
        if not f_ref:
            f_ref = f_low

        mass1, mass2 = components_from_total(total_mass, self.mass_ratio)

        try:
            hp, hx = get_td_waveform(approximant="NR_hdf5",
                                     mass1=mass1,
                                     mass2=mass2,
                                     spin1x=self.spin_1x,
                                     spin1y=self.spin_1y,
                                     spin1z=self.spin_1z,
                                     spin2x=self.spin_2x,
                                     spin2y=self.spin_2y,
                                     spin2z=self.spin_2z,
                                     distance=distance,
                                     coa_phase=coa_phase,
                                     delta_t=1.0 / sample_rate,
                                     f_lower=f_low,
                                     inclination=0,
                                     ma=ma,
                                     f_ref=f_ref,
                                     numrel_data=self.data_file)
<<<<<<< HEAD
=======
            
>>>>>>> a00b68a8
            hp = Timeseries(hp)
            hx = Timeseries(hx)

            if t_align:
                # Recenter the waveforms on the maximum strain
                hp.times -= hp.times[np.argmax(np.abs(hp.data - 1j * hx.data))]
                hx.times -= hx.times[np.argmax(np.abs(hp.data - 1j * hx.data))]
            return hp, hx

        except RuntimeError:
            raise LalsuiteError<|MERGE_RESOLUTION|>--- conflicted
+++ resolved
@@ -3,11 +3,8 @@
 in a more pythonic manner to allow the creation of waveforms.
 """
 
-<<<<<<< HEAD
+
 import pycbc.types.timeseries
-=======
-import pycbc
->>>>>>> a00b68a8
 from pycbc.waveform import get_td_waveform
 # import lal
 # import lalsimulation as lalsim
@@ -94,8 +91,8 @@
         """
         Return the timeseries as a pycbc timeseries.
         """
-        return pycbc.types.TimeSeries(self.data, self.dt)  
-        
+        return pycbc.types.TimeSeries(self.data, self.dt)
+
     def apply_phase_offset(self,
                            phase,
                            nfft=512,
@@ -228,10 +225,6 @@
                                      ma=ma,
                                      f_ref=f_ref,
                                      numrel_data=self.data_file)
-<<<<<<< HEAD
-=======
-            
->>>>>>> a00b68a8
             hp = Timeseries(hp)
             hx = Timeseries(hx)
 
